import subprocess
import os
import tempfile
import json
import signal
import time
import logging
from pathlib import Path
from typing import List, Dict, Optional
from subtitle_pipeline import SubtitlePipeline, SubtitleType
from template_standards import TemplateStandards

logger = logging.getLogger(__name__)


class VideoEncoder:
    def __init__(self):
        self.process_timeout = 300  # 5 minutes timeout for FFmpeg operations
        # FFmpeg encoding settings - use standardized values
        self.encoding_settings = {
            "no_subtitle": {
                "video_codec": TemplateStandards.STANDARD_VIDEO_CODEC,
                "preset": TemplateStandards.STANDARD_VIDEO_PRESET,
                "crf": str(TemplateStandards.STANDARD_VIDEO_CRF),
                "profile": TemplateStandards.STANDARD_VIDEO_PROFILE,
                "level": TemplateStandards.STANDARD_VIDEO_LEVEL,
                "pix_fmt": TemplateStandards.STANDARD_PIX_FMT,
                "width": str(TemplateStandards.STANDARD_VIDEO_WIDTH),
                "height": str(TemplateStandards.STANDARD_VIDEO_HEIGHT),
                "audio_codec": TemplateStandards.OUTPUT_AUDIO_CODEC,
                "audio_bitrate": TemplateStandards.OUTPUT_AUDIO_BITRATE,
                # 추가 품질 옵션
                "x264opts": f"keyint={TemplateStandards.STANDARD_GOP_SIZE}:min-keyint=24:scenecut=40",
                "tune": "film"  # 영화/드라마에 최적화
            },
            "with_subtitle": {
<<<<<<< HEAD
                "video_codec": "libx264",
                "preset": "slow",  # 자막 렌더링 품질 향상
                "crf": "18",  # 약간 높여서 부드러운 렌더링
                "profile": "high",
                "level": "4.1",
                "pix_fmt": "yuv420p",
                "width": "1920",
                "height": "1080",
                "audio_codec": "aac",
                "audio_bitrate": "192k",
                # 추가 품질 옵션 - 자막에 최적화
                "x264opts": "keyint=240:min-keyint=24:scenecut=40:deblock=-1,-1",
                "tune": "animation"  # 자막/텍스트에 더 적합
            },
            "shorts_no_subtitle": {
                "video_codec": "libx264",
                "preset": "medium",
                "crf": "18",
                "profile": "high",
                "level": "4.1",
                "pix_fmt": "yuv420p",
                "width": "1080",
                "height": "1920",
                "audio_codec": "aac",
                "audio_bitrate": "192k",
                "x264opts": "keyint=240:min-keyint=24:scenecut=40",
                "tune": "film"
            },
            "shorts_with_subtitle": {
                "video_codec": "libx264",
                "preset": "slow",
                "crf": "18",
                "profile": "high",
                "level": "4.1",
                "pix_fmt": "yuv420p",
                "width": "1080",
                "height": "1920",
                "audio_codec": "aac",
                "audio_bitrate": "192k",
                "x264opts": "keyint=240:min-keyint=24:scenecut=40:deblock=-1,-1",
                "tune": "animation"
=======
                "video_codec": TemplateStandards.STANDARD_VIDEO_CODEC,
                "preset": TemplateStandards.STANDARD_VIDEO_PRESET,
                "crf": str(TemplateStandards.STANDARD_VIDEO_CRF),
                "profile": TemplateStandards.STANDARD_VIDEO_PROFILE,
                "level": TemplateStandards.STANDARD_VIDEO_LEVEL,
                "pix_fmt": TemplateStandards.STANDARD_PIX_FMT,
                "width": str(TemplateStandards.STANDARD_VIDEO_WIDTH),
                "height": str(TemplateStandards.STANDARD_VIDEO_HEIGHT),
                "audio_codec": TemplateStandards.OUTPUT_AUDIO_CODEC,
                "audio_bitrate": TemplateStandards.OUTPUT_AUDIO_BITRATE,
                # 추가 품질 옵션
                "x264opts": f"keyint={TemplateStandards.STANDARD_GOP_SIZE}:min-keyint=24:scenecut=40",
                "tune": "film"  # 영화/드라마에 최적화
>>>>>>> 70d2ea4c
            }
        }
        
        # Shadowing pattern 
        # Type 1: 무자막 2회, 영한자막 2회
        # Type 2: 무자막 2회, 키워드 공백 2회, 영한+노트 2회
        self.pattern = {
            "no_subtitle": 2,
            "korean_with_note": 2,
            "both_subtitle": 2
        }
    
    def _run_ffmpeg_with_timeout(self, cmd: List[str], timeout: int = None) -> tuple:
        """Run FFmpeg command with timeout and proper cleanup"""
        if timeout is None:
            timeout = self.process_timeout
            
        process = None
        try:
            # Start process
            process = subprocess.Popen(cmd, 
                                     stdout=subprocess.PIPE, 
                                     stderr=subprocess.PIPE,
                                     text=True)
            
            # Wait for completion with timeout
            stdout, stderr = process.communicate(timeout=timeout)
            
            return process.returncode, stdout, stderr
            
        except subprocess.TimeoutExpired:
            logger.error(f"FFmpeg process timed out after {timeout} seconds")
            if process:
                # Try graceful termination first
                process.terminate()
                try:
                    process.wait(timeout=5)
                except subprocess.TimeoutExpired:
                    # Force kill if still running
                    process.kill()
                    process.wait()
            return -1, "", "Process timed out"
            
        except Exception as e:
            logger.error(f"FFmpeg process error: {str(e)}", exc_info=True)
            if process and process.poll() is None:
                process.kill()
                process.wait()
            return -1, "", str(e)
            
        finally:
            # Ensure process is cleaned up
            if process and process.poll() is None:
                process.kill()
                process.wait()
    
    def create_shadowing_video(self, media_path: str, ass_path: str, output_path: str, 
                              start_time: float = None, end_time: float = None,
                              padding_before: float = 0.5, padding_after: float = 0.5,
                              subtitle_data: Dict = None, save_individual_clips: bool = True) -> bool:
        """Create shadowing video with pattern: 2x no subtitle, 2x korean with note, 2x both subtitles
        
        Args:
            save_individual_clips: If True, save individual clips in a subfolder
        """
        
        # Validate input files
        if not os.path.exists(media_path):
            raise FileNotFoundError(f"Media file not found: {media_path}")
        if not os.path.exists(ass_path):
            raise FileNotFoundError(f"ASS file not found: {ass_path}")
        
        # Calculate padded times if specified
        if start_time is not None and end_time is not None:
            padded_start = max(0, start_time - padding_before)
            padded_end = end_time + padding_after
            duration = padded_end - padded_start
            
            # Create time-adjusted ASS file for this clip
            from ass_generator import ASSGenerator
            
            temp_ass_file = tempfile.NamedTemporaryFile(suffix='.ass', delete=False)
            temp_ass_file.close()
            
            try:
                # Use provided subtitle data or load from file
                if subtitle_data:
                    matching_subtitle = subtitle_data
                else:
                    # Load original translated subtitles to find matching subtitle
                    translated_json = ass_path.replace('.ass', '_translated.json')
                    if os.path.exists(translated_json):
                        with open(translated_json, 'r', encoding='utf-8') as f:
                            subtitles_data = json.load(f)
                        
                        # Find the subtitle that matches this time range
                        # Use the original time range (without padding) to find the correct subtitle
                        matching_subtitle = None
                        for sub in subtitles_data:
                            # Check if this subtitle's center point falls within our original time range
                            sub_center = (sub['start_time'] + sub['end_time']) / 2
                            if start_time <= sub_center <= end_time:
                                matching_subtitle = sub
                                break
                
                if matching_subtitle:
                    # Generate ASS file with only this subtitle, adjusted for clip timing
                    ass_generator = ASSGenerator()
                    clip_subtitle = matching_subtitle.copy()
                    # Adjust timing relative to clip start (keep original duration)
                    original_duration = clip_subtitle['end_time'] - clip_subtitle['start_time']
                    clip_subtitle['start_time'] = clip_subtitle['start_time'] - padded_start
                    clip_subtitle['end_time'] = clip_subtitle['start_time'] + original_duration
                    
                    # Generate both subtitles ASS file
                    ass_generator.generate_ass([clip_subtitle], temp_ass_file.name)
                    
                    # Generate Korean-with-note ASS file
                    temp_korean_ass_file = tempfile.NamedTemporaryFile(suffix='_korean_note.ass', delete=False)
                    temp_korean_ass_file.close()
                    korean_note_subtitle = clip_subtitle.copy()
                    # For Type 2, use blank text with Korean subtitle
                    if subtitle_data and 'clipping_type' in subtitle_data and subtitle_data['clipping_type'] == 2:
                        print(f"[DEBUG] Type 2 detected - Creating blank+Korean subtitle")
                        print(f"[DEBUG] Korean text: {korean_note_subtitle.get('kor', 'NO KOREAN')}")
                        # Use pre-generated blank text if available
                        if 'text_eng_blank' in subtitle_data and subtitle_data['text_eng_blank']:
                            korean_note_subtitle['eng'] = subtitle_data['text_eng_blank']
                            korean_note_subtitle['english'] = subtitle_data['text_eng_blank']
                        else:
                            korean_note_subtitle['eng'] = ''
                            korean_note_subtitle['english'] = ''
                        # Keep Korean text for Type 2 - ensure it's actually there
                        if 'korean' in subtitle_data:
                            korean_note_subtitle['kor'] = subtitle_data['korean']
                            korean_note_subtitle['korean'] = subtitle_data['korean']
                        elif 'kor' in subtitle_data:
                            korean_note_subtitle['kor'] = subtitle_data['kor']
                            korean_note_subtitle['korean'] = subtitle_data['kor']
                    else:
                        # Type 1: Remove English text completely, keep Korean
                        korean_note_subtitle['eng'] = ''
                        korean_note_subtitle['english'] = ''
                    # Note will be displayed if present in the subtitle data
                    print(f"[DEBUG] Generating Korean ASS with: eng='{korean_note_subtitle.get('eng', '')}', kor='{korean_note_subtitle.get('kor', '')}', note='{korean_note_subtitle.get('note', '')}'")
                    ass_generator.generate_ass([korean_note_subtitle], temp_korean_ass_file.name)
                    
                    # Store both ASS file paths
                    ass_path = temp_ass_file.name
                    korean_ass_path = temp_korean_ass_file.name
                else:
                    print(f"Warning: No matching subtitle found for time range {padded_start}-{padded_end}")
                    # Create empty ASS file to avoid subtitle accumulation
                    ass_generator = ASSGenerator()
                    ass_generator.generate_ass([], temp_ass_file.name)
                    ass_path = temp_ass_file.name
                    
            except Exception as e:
                print(f"Warning: Could not create time-adjusted ASS file: {e}")
                # Continue with original ASS file
                pass
        else:
            padded_start = None
            padded_end = None
            duration = None
            korean_ass_path = None
        
        temp_clips = []
        temp_ass_file = None
        temp_korean_ass_file = None
        
        # Create clips subfolder if saving individual clips
        if save_individual_clips:
            # Create main clips directory at the same level as output
            clips_base_dir = Path(output_path).parent / "individual_clips"
            clips_base_dir.mkdir(parents=True, exist_ok=True)
        
        try:
            # Extract clip number from output path (e.g., shadowing_0001.mp4 -> 0001)
            clip_number = Path(output_path).stem.split('_')[-1] if '_' in Path(output_path).stem else '0000'
            clip_index = 1
            
            # 1. Create no-subtitle clips with "자막 없이 듣기" notice
            for i in range(self.pattern["no_subtitle"]):
                temp_file = tempfile.NamedTemporaryFile(suffix='.mp4', delete=False)
                temp_clips.append(temp_file.name)
                temp_file.close()
                
                # Create ASS file with "자막 없이 듣기" notice
                temp_notice_ass = tempfile.NamedTemporaryFile(suffix='_notice.ass', delete=False)
                temp_notice_ass.close()
                
                from ass_generator import ASSGenerator
                notice_generator = ASSGenerator()
                # Generate notice ASS file with duration if available
                notice_duration = duration if duration else 5.0
                notice_generator.generate_no_subtitle_notice(temp_notice_ass.name, notice_duration)
                
                if not self._encode_clip(media_path, temp_clips[-1], 
                                       padded_start, duration, 
                                       subtitle_file=temp_notice_ass.name):
                    raise Exception(f"Failed to create no-subtitle clip {i+1}")
                
                # Clean up notice ASS file
                if os.path.exists(temp_notice_ass.name):
                    os.unlink(temp_notice_ass.name)
                
                # Save individual clip if requested
                if save_individual_clips:
                    nosub_dir = clips_base_dir / "1_nosub"
                    nosub_dir.mkdir(exist_ok=True)
                    clip_filename = nosub_dir / f"clip_{clip_number}_{i+1}.mp4"
                    import shutil
                    shutil.copy2(temp_clips[-1], str(clip_filename))
                    print(f"Saved: {clip_filename.relative_to(clips_base_dir)}")
                
                print(f"Created no-subtitle clip {i+1}/{self.pattern['no_subtitle']}")
                clip_index += 1
            
            # 2. Create korean-with-note subtitle clips
            for i in range(self.pattern["korean_with_note"]):
                temp_file = tempfile.NamedTemporaryFile(suffix='.mp4', delete=False)
                temp_clips.append(temp_file.name)
                temp_file.close()
                
                # Use korean-with-note ASS if available, otherwise use full ASS
                korean_subtitle_file = korean_ass_path if 'korean_ass_path' in locals() and korean_ass_path else ass_path
                
                if not self._encode_clip(media_path, temp_clips[-1], 
                                       padded_start, duration, 
                                       subtitle_file=korean_subtitle_file):
                    raise Exception(f"Failed to create korean-with-note subtitle clip {i+1}")
                
                # Save individual clip if requested
                if save_individual_clips:
                    korean_dir = clips_base_dir / "2_korean_note"
                    korean_dir.mkdir(exist_ok=True)
                    clip_filename = korean_dir / f"clip_{clip_number}_{i+1}.mp4"
                    import shutil
                    shutil.copy2(temp_clips[-1], str(clip_filename))
                    print(f"Saved: {clip_filename.relative_to(clips_base_dir)}")
                
                print(f"Created korean-with-note subtitle clip {i+1}/{self.pattern['korean_with_note']}")
                clip_index += 1
            
            # 3. Create both subtitle clips
            for i in range(self.pattern["both_subtitle"]):
                temp_file = tempfile.NamedTemporaryFile(suffix='.mp4', delete=False)
                temp_clips.append(temp_file.name)
                temp_file.close()
                
                if not self._encode_clip(media_path, temp_clips[-1], 
                                       padded_start, duration, 
                                       subtitle_file=ass_path):
                    raise Exception(f"Failed to create both subtitle clip {i+1}")
                
                # Save individual clip if requested
                if save_individual_clips:
                    both_dir = clips_base_dir / "3_both"
                    both_dir.mkdir(exist_ok=True)
                    clip_filename = both_dir / f"clip_{clip_number}_{i+1}.mp4"
                    import shutil
                    shutil.copy2(temp_clips[-1], str(clip_filename))
                    print(f"Saved: {clip_filename.relative_to(clips_base_dir)}")
                
                print(f"Created both subtitle clip {i+1}/{self.pattern['both_subtitle']}")
                clip_index += 1
            
            # 4. Concatenate all clips with 1.5s freeze frame gaps
            if not self._concatenate_clips(temp_clips, output_path, gap_duration=1.5):
                raise Exception("Failed to concatenate clips")
            
            print(f"Successfully created shadowing video: {output_path}")
            return True
            
        except Exception as e:
            print(f"Error creating shadowing video: {str(e)}")
            return False
            
        finally:
            # Clean up temporary files
            for temp_clip in temp_clips:
                if os.path.exists(temp_clip):
                    os.unlink(temp_clip)
            
            # Clean up temporary ASS file if created
            if temp_ass_file and os.path.exists(temp_ass_file):
                os.unlink(temp_ass_file)
            
            # Clean up temporary Korean ASS file if created
            if 'temp_korean_ass_file' in locals() and temp_korean_ass_file and os.path.exists(temp_korean_ass_file.name):
                os.unlink(temp_korean_ass_file.name)
    
    def _encode_clip(self, input_path: str, output_path: str, 
                    start_time: Optional[float], duration: Optional[float], 
                    subtitle_file: Optional[str], is_shorts: bool = False) -> bool:
        """Encode a single clip with or without subtitles"""
        
        # Choose encoding settings
        if is_shorts:
            settings = self.encoding_settings["shorts_with_subtitle" if subtitle_file else "shorts_no_subtitle"]
        else:
            settings = self.encoding_settings["with_subtitle" if subtitle_file else "no_subtitle"]
        
        # Build FFmpeg command
        cmd = ['ffmpeg', '-y']  # -y for overwrite
        
        # Input file with seeking if specified
        if start_time is not None:
            cmd.extend(['-ss', str(start_time)])
        
        cmd.extend(['-i', input_path])
        
        # Duration if specified
        if duration is not None:
            cmd.extend(['-t', str(duration)])
        
<<<<<<< HEAD
        # Video filter for subtitles and scaling
        # Check if this is shorts format
        is_shorts = settings.get('width') == '1080' and settings.get('height') == '1920'
        
        if is_shorts:
            # Shorts video processing options
            shorts_mode = getattr(self, 'shorts_video_mode', 'crop')  # fit, crop, zoom, blur_background
            
            if shorts_mode == 'center_crop':
                # 중앙 크롭: 높이를 1920으로 맞추고 중앙 1080px만 크롭
                video_filter = "scale=-1:1920,crop=1080:1920,setsar=1"
            elif shorts_mode == 'fit':
                # 전체 화면 축소: 원본 비율 유지하며 화면 높이의 50% (960픽셀)로 배치
                # 위쪽 여백 20% (384픽셀), 아래쪽 여백 30% (576픽셀)
                # 원본이 1920x804이므로 높이 960으로 맞추면 폭은 약 2291이 되어 1080보다 큼
                # 따라서 폭을 1080으로 제한하고 높이를 그에 맞춰 조정
                # pad에서 y좌표를 384로 설정하여 위쪽에서 20% 떨어진 곳에 배치
                video_filter = "scale=-1:960,crop=1080:960:(iw-1080)/2:0,pad=1080:1920:0:384:black,setsar=1"
            elif shorts_mode == 'crop_left':
                # Left crop: 왼쪽 인물 중심 크롭
                video_filter = "scale=-1:1920,crop=1080:1920:0:0"
            elif shorts_mode == 'crop_right':
                # Right crop: 오른쪽 인물 중심 크롭
                video_filter = "scale=-1:1920,crop=1080:1920:ow-1080:0"
            elif shorts_mode == 'zoom':
                # Zoom and crop: 약간 확대 후 크롭 (인물 클로즈업용)
                # 1.2배 확대 후 크롭
                video_filter = "scale=1920*1.2:-1,crop=1080:1920:(ow-1080)/2:0"
            elif shorts_mode == 'blur_background':
                # 블러 배경: 원본을 흐리게 확대한 배경 + 중앙에 원본
                video_filter = (
                    "split[a][b];"
                    "[a]scale=1080:1920,boxblur=20:20[bg];"
                    "[b]scale=1080:-1[fg];"
                    "[bg][fg]overlay=(W-w)/2:(H-h)/2,setsar=1"
                )
            else:  # 'fit' (default)
                # Fit: 전체 영상이 보이도록 축소, 위아래 검은 여백
                video_filter = "scale=1080:-1,pad=1080:1920:0:(1920-ih)/2:black"
        else:
            video_filter = f"scale={settings['width']}:{settings['height']}"
=======
        # Video filter for subtitles and scaling with aspect ratio preservation
        # Removed setsar=1 to preserve original pixel aspect ratio
        video_filter = f"scale={settings['width']}:{settings['height']}:force_original_aspect_ratio=decrease,pad={settings['width']}:{settings['height']}:(ow-iw)/2:(oh-ih)/2:black"
        
        # Add text overlays for non-shorts clips
        if not hasattr(self, '_is_shorts_encoding'):
            # Add "무자막 모드" text for no-subtitle clips
            if not subtitle_file:
                # Add drawtext filter for "무자막 모드" in top-left with fade in
                video_filter += ",drawtext=text='무자막 모드':fontfile=/home/kang/.fonts/TmonMonsori.ttf:fontsize=70:fontcolor=white@0.8:borderw=3:bordercolor=black:x=80:y=80:alpha='if(lt(t,0.5),t/0.5,1)'"
            
            # Add progress bar at top if available
            if hasattr(self, '_current_clip_index') and hasattr(self, '_total_clips'):
                # Progress bar dimensions
                bar_width = 300
                bar_height = 6
                bar_x = "w-380"  # 80px from right edge
                bar_y = 80
                
                # Calculate progress
                progress = self._current_clip_index / self._total_clips
                filled_width = int(bar_width * progress)
                
                # Draw background bar (gray)
                video_filter += f",drawbox=x={bar_x}:y={bar_y}:w={bar_width}:h={bar_height}:color=gray@0.5:t=fill"
                
                # Draw progress bar (white)
                if filled_width > 0:
                    video_filter += f",drawbox=x={bar_x}:y={bar_y}:w={filled_width}:h={bar_height}:color=white@0.8:t=fill"
                
                # Add text below bar
                progress_text = f"{self._current_clip_index}/{self._total_clips}"
                video_filter += f",drawtext=text='{progress_text}':fontfile=/home/kang/.fonts/TmonMonsori.ttf:fontsize=40:fontcolor=white@0.7:borderw=2:bordercolor=black:x=w-380+({bar_width}-tw)/2:y={bar_y+15}"
>>>>>>> 70d2ea4c
        
        if subtitle_file:
            # Use absolute path and escape special characters for FFmpeg filter
            abs_path = os.path.abspath(subtitle_file)
            # Properly escape for FFmpeg ass filter:
            # Replace backslash with forward slash (Windows compatibility)
            # Escape colons, brackets, and other special characters
            escaped_path = abs_path.replace('\\', '/').replace(':', '\\:')
            escaped_path = escaped_path.replace('[', '\\[').replace(']', '\\]')
            escaped_path = escaped_path.replace(',', '\\,').replace("'", "\\'")
<<<<<<< HEAD
            # Append ass filter to existing video_filter instead of replacing it
            # Add fontsdir for custom fonts
            font_dir = os.path.abspath(os.path.join(os.path.dirname(__file__), 'font'))
            escaped_font_dir = font_dir.replace('\\', '/').replace(':', '\\:')
            video_filter = f"{video_filter},ass={escaped_path}:fontsdir={escaped_font_dir}"
=======
            video_filter = f"scale={settings['width']}:{settings['height']}:force_original_aspect_ratio=decrease,pad={settings['width']}:{settings['height']}:(ow-iw)/2:(oh-ih)/2:black,ass={escaped_path}"
>>>>>>> 70d2ea4c
        
        cmd.extend(['-vf', video_filter])
        
        # Video encoding settings
        cmd.extend([
            '-c:v', settings['video_codec'],
            '-preset', settings['preset'],
            '-crf', settings['crf'],
            '-profile:v', settings['profile'],
            '-level', settings['level'],
            '-pix_fmt', settings['pix_fmt']
        ])
        
        # 추가 품질 옵션
        if 'tune' in settings:
            cmd.extend(['-tune', settings['tune']])
        if 'x264opts' in settings:
            cmd.extend(['-x264opts', settings['x264opts']])
        
        # Audio encoding settings
        cmd.extend([
            '-c:a', settings['audio_codec'],
            '-b:a', settings['audio_bitrate'],
            '-ar', str(TemplateStandards.OUTPUT_SAMPLE_RATE),  # 48kHz
            '-ac', str(TemplateStandards.OUTPUT_CHANNELS)  # stereo
        ])
        
        # Output settings
        cmd.extend([
            '-movflags', '+faststart',
            output_path
        ])
        
        # Execute command with timeout
        returncode, stdout, stderr = self._run_ffmpeg_with_timeout(cmd)
        
        if returncode != 0:
            print(f"FFmpeg error: {stderr}")
            return False
        
        return True
    
    def _concatenate_clips(self, clip_paths: List[str], output_path: str, gap_duration: float = 0.5) -> bool:
        """Concatenate multiple video clips with gaps between them"""
        
        if not clip_paths:
            return False
        
        # If only one clip, just copy it
        if len(clip_paths) == 1:
            import shutil
            shutil.copy2(clip_paths[0], output_path)
            return True
        
        # If no gap needed, use simple concat
        if gap_duration <= 0.0:
            # Create concat file without gaps
            concat_file = tempfile.NamedTemporaryFile(mode='w', suffix='.txt', delete=False)
            
            try:
                # Write file paths to concat file
                for clip_path in clip_paths:
                    # Escape path for concat demuxer
                    escaped_path = clip_path.replace('\\', '/').replace("'", "'\\''")
                    concat_file.write(f"file '{escaped_path}'\n")
                
                concat_file.close()
                
                # Build FFmpeg concat command
                cmd = [
                    'ffmpeg', '-y',
                    '-f', 'concat',
                    '-safe', '0',
                    '-i', concat_file.name,
                    '-c', 'copy',
                    output_path
                ]
                
                # Execute command
                result = subprocess.run(cmd, capture_output=True, text=True)
                
                if result.returncode != 0:
                    print(f"FFmpeg concat error: {result.stderr}")
                    return False
                
                return True
                
            finally:
                # Clean up concat file
                if os.path.exists(concat_file.name):
                    os.unlink(concat_file.name)
        
        # Create temp files list for cleanup
        temp_freeze_files = []
        
        try:
            # Get video info from first clip
            probe_cmd = [
                'ffprobe', '-v', 'quiet', '-print_format', 'json',
                '-show_streams', clip_paths[0]
            ]
            
            probe_result = subprocess.run(probe_cmd, capture_output=True, text=True)
            if probe_result.returncode != 0:
                print(f"Failed to probe video: {probe_result.stderr}")
                return False
            
            import json
            video_info = json.loads(probe_result.stdout)
            video_stream = next(s for s in video_info['streams'] if s['codec_type'] == 'video')
            width = video_stream['width']
            height = video_stream['height']
            
            # Create concat file
            concat_file = tempfile.NamedTemporaryFile(mode='w', suffix='.txt', delete=False)
            
            # Write file paths to concat file with freeze frame gaps
            for i, clip_path in enumerate(clip_paths):
                # Escape path for concat demuxer
                escaped_path = clip_path.replace('\\', '/').replace("'", "'\\''")
                concat_file.write(f"file '{escaped_path}'\n")
                
                # Add freeze frame gap after each clip (including the last one)
                if True:  # Always add gap, even after the last clip
                    # Create freeze frame from current clip's last frame
                    freeze_file = tempfile.NamedTemporaryFile(suffix='.mp4', delete=False)
                    freeze_file.close()
                    temp_freeze_files.append(freeze_file.name)
                    
                    # Enhanced freeze frame creation with better compatibility
                    # Step 1: Extract last frame as image
                    last_frame_file = tempfile.NamedTemporaryFile(suffix='.png', delete=False)
                    last_frame_file.close()
                    temp_freeze_files.append(last_frame_file.name)
                    
                    extract_cmd = [
                        'ffmpeg', '-y',
                        '-sseof', '-0.1',  # Get from 0.1 second before end
                        '-i', clip_path,
                        '-vframes', '1',  # Extract single frame
                        '-f', 'image2',
                        last_frame_file.name
                    ]
                    
                    extract_result = subprocess.run(extract_cmd, capture_output=True, text=True)
                    
                    if extract_result.returncode == 0:
                        # Step 2: Create silent WAV file
                        silence_wav = tempfile.NamedTemporaryFile(suffix='.wav', delete=False)
                        silence_wav.close()
                        temp_freeze_files.append(silence_wav.name)
                        
                        silence_cmd = [
                            'ffmpeg', '-y',
                            '-f', 'lavfi',
                            '-i', f'anullsrc=channel_layout={TemplateStandards.SILENCE_CHANNEL_LAYOUT}:sample_rate={TemplateStandards.SILENCE_SAMPLE_RATE}',
                            '-t', str(gap_duration),
                            '-acodec', 'pcm_s16le',
                            '-ar', str(TemplateStandards.SILENCE_SAMPLE_RATE),
                            '-ac', str(TemplateStandards.SILENCE_CHANNELS),
                            silence_wav.name
                        ]
                        
                        silence_result = subprocess.run(silence_cmd, capture_output=True, text=True)
                        
                        # Step 3: Create video from still image with silent WAV
                        freeze_cmd = [
                            'ffmpeg', '-y',
                            '-loop', '1',
                            '-i', last_frame_file.name,
                            '-i', silence_wav.name,
                            '-t', str(gap_duration),
                            '-vf', f'scale={width}:{height}:force_original_aspect_ratio=decrease,pad={width}:{height}:(ow-iw)/2:(oh-ih)/2',
                            '-c:v', TemplateStandards.STANDARD_VIDEO_CODEC,
                            '-preset', TemplateStandards.STANDARD_VIDEO_PRESET,
                            '-crf', str(TemplateStandards.STANDARD_VIDEO_CRF),
                            '-pix_fmt', TemplateStandards.STANDARD_PIX_FMT,
                            '-c:a', TemplateStandards.OUTPUT_AUDIO_CODEC,
                            '-b:a', TemplateStandards.OUTPUT_AUDIO_BITRATE,
                            '-ar', str(TemplateStandards.OUTPUT_SAMPLE_RATE),
                            '-ac', str(TemplateStandards.OUTPUT_CHANNELS),
                            '-shortest',
                            freeze_file.name
                        ]
                    else:
                        # Fallback: use direct method
                        freeze_cmd = [
                            'ffmpeg', '-y',
                            '-sseof', '-0.1',
                            '-i', clip_path,
                            '-t', str(gap_duration),
                            '-vf', f'select=\'eq(n\\,0)\',scale={width}:{height},setpts=N/TB',
                            '-af', f'anullsrc=channel_layout={TemplateStandards.SILENCE_CHANNEL_LAYOUT}:sample_rate={TemplateStandards.SILENCE_SAMPLE_RATE}',
                            '-c:v', TemplateStandards.STANDARD_VIDEO_CODEC,
                            '-preset', TemplateStandards.STANDARD_VIDEO_PRESET,
                            '-crf', str(TemplateStandards.STANDARD_VIDEO_CRF),
                            '-pix_fmt', TemplateStandards.STANDARD_PIX_FMT,
                            '-c:a', TemplateStandards.OUTPUT_AUDIO_CODEC,
                            '-b:a', TemplateStandards.OUTPUT_AUDIO_BITRATE,
                            '-ar', str(TemplateStandards.OUTPUT_SAMPLE_RATE),
                            '-ac', str(TemplateStandards.OUTPUT_CHANNELS),
                            freeze_file.name
                        ]
                    
                    print(f"[DEBUG] Creating freeze frame {i+1} with duration {gap_duration}s")
                    freeze_result = subprocess.run(freeze_cmd, capture_output=True, text=True)
                    
                    if freeze_result.returncode == 0:
                        freeze_escaped = freeze_file.name.replace('\\', '/').replace("'", "'\\''")
                        concat_file.write(f"file '{freeze_escaped}'\n")
                        print(f"[DEBUG] Successfully created freeze frame: {freeze_file.name}")
                    else:
                        print(f"[ERROR] Freeze frame creation failed: {freeze_result.stderr}")
                        print(f"[ERROR] Command was: {' '.join(freeze_cmd)}")
                        
                        # Try one more time with a simpler method
                        # Create silent WAV first
                        simple_silence_wav = tempfile.NamedTemporaryFile(suffix='.wav', delete=False)
                        simple_silence_wav.close()
                        temp_freeze_files.append(simple_silence_wav.name)
                        
                        simple_silence_cmd = [
                            'ffmpeg', '-y',
                            '-f', 'lavfi',
                            '-i', f'anullsrc=channel_layout={TemplateStandards.SILENCE_CHANNEL_LAYOUT}:sample_rate={TemplateStandards.SILENCE_SAMPLE_RATE}',
                            '-t', str(gap_duration),
                            '-acodec', 'pcm_s16le',
                            '-ar', str(TemplateStandards.SILENCE_SAMPLE_RATE),
                            '-ac', str(TemplateStandards.SILENCE_CHANNELS),
                            simple_silence_wav.name
                        ]
                        subprocess.run(simple_silence_cmd, capture_output=True, text=True)
                        
                        simple_freeze_cmd = [
                            'ffmpeg', '-y',
                            '-i', clip_path,
                            '-i', simple_silence_wav.name,
                            '-ss', '0',  # Take first frame instead
                            '-t', str(gap_duration),
                            '-vf', f'select=\'eq(n\\,0)\',scale={width}:{height}',
                            '-map', '0:v',
                            '-map', '1:a',
                            '-c:v', TemplateStandards.STANDARD_VIDEO_CODEC,
                            '-preset', TemplateStandards.STANDARD_VIDEO_PRESET,
                            '-crf', str(TemplateStandards.STANDARD_VIDEO_CRF),
                            '-pix_fmt', TemplateStandards.STANDARD_PIX_FMT,
                            '-c:a', TemplateStandards.OUTPUT_AUDIO_CODEC,
                            '-b:a', TemplateStandards.OUTPUT_AUDIO_BITRATE,
                            '-ar', str(TemplateStandards.OUTPUT_SAMPLE_RATE),
                            '-ac', str(TemplateStandards.OUTPUT_CHANNELS),
                            freeze_file.name
                        ]
                        
                        simple_result = subprocess.run(simple_freeze_cmd, capture_output=True, text=True)
                        if simple_result.returncode == 0:
                            freeze_escaped = freeze_file.name.replace('\\', '/').replace("'", "'\\''")
                            concat_file.write(f"file '{freeze_escaped}'\n")
                            print(f"[DEBUG] Successfully created freeze frame with simple method")
                        else:
                            print(f"[ERROR] All freeze frame methods failed, skipping gap")
            
            concat_file.close()
            
            # Build FFmpeg concat command with audio re-encoding
            cmd = [
                'ffmpeg', '-y',
                '-f', 'concat',
                '-safe', '0',
                '-i', concat_file.name,
                '-c:v', 'copy',
                '-c:a', TemplateStandards.OUTPUT_AUDIO_CODEC,
                '-b:a', TemplateStandards.OUTPUT_AUDIO_BITRATE,
                '-ar', str(TemplateStandards.OUTPUT_SAMPLE_RATE),
                '-ac', str(TemplateStandards.OUTPUT_CHANNELS),
                '-af', 'aresample=async=1:min_hard_comp=0.100000:first_pts=0',
                output_path
            ]
            
            # Execute command
            result = subprocess.run(cmd, capture_output=True, text=True)
            
            if result.returncode != 0:
                print(f"FFmpeg concat error: {result.stderr}")
                return False
            
            return True
            
        finally:
            # Clean up temporary files
            for freeze_file in temp_freeze_files:
                if os.path.exists(freeze_file):
                    os.unlink(freeze_file)
            if 'concat_file' in locals() and os.path.exists(concat_file.name):
                os.unlink(concat_file.name)
    
<<<<<<< HEAD
    # DEPRECATED: create_shadowing_video_efficient method removed
    # Use create_shadowing_video instead
=======
    def create_shadowing_video_efficient(self, media_path: str, ass_path: str, output_path: str, 
                                        start_time: float = None, end_time: float = None,
                                        padding_before: float = 0.5, padding_after: float = 0.5) -> bool:
        """Create shadowing video efficiently using FFmpeg concat filter"""
        
        # Validate input files
        if not os.path.exists(media_path):
            raise FileNotFoundError(f"Media file not found: {media_path}")
        if not os.path.exists(ass_path):
            raise FileNotFoundError(f"ASS file not found: {ass_path}")
        
        # Calculate padded times if specified
        if start_time is not None and end_time is not None:
            padded_start = max(0, start_time - padding_before)
            padded_end = end_time + padding_after
            duration = padded_end - padded_start
            
            # Create time-adjusted ASS file for this clip
            temp_ass_file = tempfile.NamedTemporaryFile(suffix='.ass', delete=False)
            temp_ass_file.close()
            
            try:
                # Load original translated subtitles to find matching subtitle
                translated_json = ass_path.replace('.ass', '_translated.json')
                if os.path.exists(translated_json):
                    with open(translated_json, 'r', encoding='utf-8') as f:
                        subtitles_data = json.load(f)
                    
                    # Find the subtitle that matches this time range
                    matching_subtitle = None
                    for sub in subtitles_data:
                        if (sub['start_time'] <= padded_end and sub['end_time'] >= padded_start):
                            matching_subtitle = sub
                            break
                    
                    if matching_subtitle:
                        # Generate ASS file with only this subtitle
                        from ass_generator import ASSGenerator
                        ass_generator = ASSGenerator()
                        clip_subtitle = matching_subtitle.copy()
                        clip_subtitle['start_time'] = 0.0
                        clip_subtitle['end_time'] = duration
                        
                        ass_generator.generate_ass([clip_subtitle], temp_ass_file.name)
                        ass_path = temp_ass_file.name
                    else:
                        # Create empty ASS file
                        from ass_generator import ASSGenerator
                        ass_generator = ASSGenerator()
                        ass_generator.generate_ass([], temp_ass_file.name)
                        ass_path = temp_ass_file.name
                        
            except Exception as e:
                print(f"Warning: Could not create time-adjusted ASS file: {e}")
                pass
        else:
            padded_start = None
            duration = None
        
        try:
            # Build FFmpeg command with concat filter
            cmd = ['ffmpeg', '-y']
            
            # Input file with seeking if specified
            if padded_start is not None:
                cmd.extend(['-ss', str(padded_start)])
            
            cmd.extend(['-i', media_path])
            
            # Duration if specified
            if duration is not None:
                cmd.extend(['-t', str(duration)])
            
            # Settings
            settings = self.encoding_settings["with_subtitle"]
            
            # Create complex filter for shadowing pattern
            # 1x no subtitle + 3x with subtitle + gaps
            # Escape ASS path for filter_complex
            ass_escaped = os.path.abspath(ass_path).replace(':', '\\:').replace('[', '\\[').replace(']', '\\]').replace('(', '\\(').replace(')', '\\)')
            
            filter_complex = f"""
            [0:v]scale={settings['width']}:{settings['height']}:force_original_aspect_ratio=decrease,pad={settings['width']}:{settings['height']}:(ow-iw)/2:(oh-ih)/2:black[v_scaled];
            [v_scaled]ass={ass_escaped}[v_sub];
            [v_scaled][v_sub][v_sub][v_sub]concat=n=4:v=1:a=0[v_out];
            [0:a][0:a][0:a][0:a]concat=n=4:v=0:a=1[a_out];
            color=black:size={settings['width']}x{settings['height']}:duration=0.5[gap];
            [v_out][gap][gap][gap]concat=n=4:v=1:a=0[v_final];
            [a_out]apad=pad_dur=1.5[a_final]
            """
            
            cmd.extend(['-filter_complex', filter_complex.strip()])
            cmd.extend(['-map', '[v_final]', '-map', '[a_final]'])
            
            # Encoding settings
            cmd.extend([
                '-c:v', settings['video_codec'],
                '-preset', settings['preset'],
                '-crf', settings['crf'],
                '-profile:v', settings['profile'],
                '-level', settings['level'],
                '-pix_fmt', settings['pix_fmt'],
                '-c:a', settings['audio_codec'],
                '-b:a', settings['audio_bitrate'],
                '-movflags', '+faststart',
                output_path
            ])
            
            # Execute command
            result = subprocess.run(cmd, capture_output=True, text=True)
            
            if result.returncode != 0:
                print(f"FFmpeg error: {result.stderr}")
                return False
            
            print(f"Successfully created shadowing video: {output_path}")
            return True
            
        except Exception as e:
            print(f"Error creating shadowing video: {str(e)}")
            return False
            
        finally:
            # Clean up temporary ASS file if created
            if 'temp_ass_file' in locals() and os.path.exists(temp_ass_file.name):
                os.unlink(temp_ass_file.name)
>>>>>>> 70d2ea4c

    def process_full_video(self, media_path: str, subtitles: List[Dict], 
                          ass_path: str, output_dir: str, 
                          padding_before: float = 0.5, padding_after: float = 0.5) -> List[str]:
        """Process full video into multiple shadowing clips"""
        
        output_dir = Path(output_dir)
        output_dir.mkdir(parents=True, exist_ok=True)
        
        created_files = []
        
        for i, sub in enumerate(subtitles):
            # Use start time for filename (format: 0015.5.mp4)
            # Format: 4-digit seconds + decimal point + 1 decimal place (truncated, not rounded)
            import math
            truncated_time = math.floor(sub['start_time'] * 10) / 10
            filename = f"{truncated_time:.1f}"
            output_file = output_dir / f"{filename.zfill(7)}.mp4"  # 5자리 + 소수점 + 1자리 = 7
            
            success = self.create_shadowing_video(
                media_path=media_path,
                ass_path=ass_path,
                output_path=str(output_file),
                start_time=sub['start_time'],
                end_time=sub['end_time'],
                padding_before=padding_before,
                padding_after=padding_after,
                subtitle_data=sub  # 직접 자막 데이터 전달
            )
            
            if success:
                created_files.append(str(output_file))
                print(f"Progress: {i+1}/{len(subtitles)} clips created")
            else:
                print(f"Warning: Failed to create clip {i+1}")
        
        return created_files


if __name__ == "__main__":
    # Test the encoder
    encoder = VideoEncoder()
    
    # Test with sample files
    media_file = "/home/kang/dev/youtube_maker/shadowing_maker_cli/media/Emily.in.Paris.S01E01.1080p.WEB.H264-CAKES.mkv"
    ass_file = "/home/kang/dev/youtube_maker/shadowing_maker_cli/media/Emily.in.Paris.S01E01.1080p.WEB.H264-CAKES.ass"
    
    if os.path.exists(media_file) and os.path.exists(ass_file):
        # Test single clip
        output_file = "/home/kang/dev/youtube_maker/shadowing_maker_cli/media/test_shadowing.mp4"
        
        success = encoder.create_shadowing_video(
            media_path=media_file,
            ass_path=ass_file,
            output_path=output_file,
            start_time=30.0,  # Start at 30 seconds
            end_time=40.0     # End at 40 seconds
        )
        
        if success:
            print(f"Test shadowing video created: {output_file}")
        else:
            print("Failed to create test shadowing video")<|MERGE_RESOLUTION|>--- conflicted
+++ resolved
@@ -34,49 +34,6 @@
                 "tune": "film"  # 영화/드라마에 최적화
             },
             "with_subtitle": {
-<<<<<<< HEAD
-                "video_codec": "libx264",
-                "preset": "slow",  # 자막 렌더링 품질 향상
-                "crf": "18",  # 약간 높여서 부드러운 렌더링
-                "profile": "high",
-                "level": "4.1",
-                "pix_fmt": "yuv420p",
-                "width": "1920",
-                "height": "1080",
-                "audio_codec": "aac",
-                "audio_bitrate": "192k",
-                # 추가 품질 옵션 - 자막에 최적화
-                "x264opts": "keyint=240:min-keyint=24:scenecut=40:deblock=-1,-1",
-                "tune": "animation"  # 자막/텍스트에 더 적합
-            },
-            "shorts_no_subtitle": {
-                "video_codec": "libx264",
-                "preset": "medium",
-                "crf": "18",
-                "profile": "high",
-                "level": "4.1",
-                "pix_fmt": "yuv420p",
-                "width": "1080",
-                "height": "1920",
-                "audio_codec": "aac",
-                "audio_bitrate": "192k",
-                "x264opts": "keyint=240:min-keyint=24:scenecut=40",
-                "tune": "film"
-            },
-            "shorts_with_subtitle": {
-                "video_codec": "libx264",
-                "preset": "slow",
-                "crf": "18",
-                "profile": "high",
-                "level": "4.1",
-                "pix_fmt": "yuv420p",
-                "width": "1080",
-                "height": "1920",
-                "audio_codec": "aac",
-                "audio_bitrate": "192k",
-                "x264opts": "keyint=240:min-keyint=24:scenecut=40:deblock=-1,-1",
-                "tune": "animation"
-=======
                 "video_codec": TemplateStandards.STANDARD_VIDEO_CODEC,
                 "preset": TemplateStandards.STANDARD_VIDEO_PRESET,
                 "crf": str(TemplateStandards.STANDARD_VIDEO_CRF),
@@ -90,7 +47,6 @@
                 # 추가 품질 옵션
                 "x264opts": f"keyint={TemplateStandards.STANDARD_GOP_SIZE}:min-keyint=24:scenecut=40",
                 "tune": "film"  # 영화/드라마에 최적화
->>>>>>> 70d2ea4c
             }
         }
         
@@ -273,30 +229,16 @@
             clip_number = Path(output_path).stem.split('_')[-1] if '_' in Path(output_path).stem else '0000'
             clip_index = 1
             
-            # 1. Create no-subtitle clips with "자막 없이 듣기" notice
+            # 1. Create no-subtitle clips
             for i in range(self.pattern["no_subtitle"]):
                 temp_file = tempfile.NamedTemporaryFile(suffix='.mp4', delete=False)
                 temp_clips.append(temp_file.name)
                 temp_file.close()
                 
-                # Create ASS file with "자막 없이 듣기" notice
-                temp_notice_ass = tempfile.NamedTemporaryFile(suffix='_notice.ass', delete=False)
-                temp_notice_ass.close()
-                
-                from ass_generator import ASSGenerator
-                notice_generator = ASSGenerator()
-                # Generate notice ASS file with duration if available
-                notice_duration = duration if duration else 5.0
-                notice_generator.generate_no_subtitle_notice(temp_notice_ass.name, notice_duration)
-                
                 if not self._encode_clip(media_path, temp_clips[-1], 
                                        padded_start, duration, 
-                                       subtitle_file=temp_notice_ass.name):
+                                       subtitle_file=None):
                     raise Exception(f"Failed to create no-subtitle clip {i+1}")
-                
-                # Clean up notice ASS file
-                if os.path.exists(temp_notice_ass.name):
-                    os.unlink(temp_notice_ass.name)
                 
                 # Save individual clip if requested
                 if save_individual_clips:
@@ -386,14 +328,11 @@
     
     def _encode_clip(self, input_path: str, output_path: str, 
                     start_time: Optional[float], duration: Optional[float], 
-                    subtitle_file: Optional[str], is_shorts: bool = False) -> bool:
+                    subtitle_file: Optional[str]) -> bool:
         """Encode a single clip with or without subtitles"""
         
         # Choose encoding settings
-        if is_shorts:
-            settings = self.encoding_settings["shorts_with_subtitle" if subtitle_file else "shorts_no_subtitle"]
-        else:
-            settings = self.encoding_settings["with_subtitle" if subtitle_file else "no_subtitle"]
+        settings = self.encoding_settings["with_subtitle" if subtitle_file else "no_subtitle"]
         
         # Build FFmpeg command
         cmd = ['ffmpeg', '-y']  # -y for overwrite
@@ -408,49 +347,6 @@
         if duration is not None:
             cmd.extend(['-t', str(duration)])
         
-<<<<<<< HEAD
-        # Video filter for subtitles and scaling
-        # Check if this is shorts format
-        is_shorts = settings.get('width') == '1080' and settings.get('height') == '1920'
-        
-        if is_shorts:
-            # Shorts video processing options
-            shorts_mode = getattr(self, 'shorts_video_mode', 'crop')  # fit, crop, zoom, blur_background
-            
-            if shorts_mode == 'center_crop':
-                # 중앙 크롭: 높이를 1920으로 맞추고 중앙 1080px만 크롭
-                video_filter = "scale=-1:1920,crop=1080:1920,setsar=1"
-            elif shorts_mode == 'fit':
-                # 전체 화면 축소: 원본 비율 유지하며 화면 높이의 50% (960픽셀)로 배치
-                # 위쪽 여백 20% (384픽셀), 아래쪽 여백 30% (576픽셀)
-                # 원본이 1920x804이므로 높이 960으로 맞추면 폭은 약 2291이 되어 1080보다 큼
-                # 따라서 폭을 1080으로 제한하고 높이를 그에 맞춰 조정
-                # pad에서 y좌표를 384로 설정하여 위쪽에서 20% 떨어진 곳에 배치
-                video_filter = "scale=-1:960,crop=1080:960:(iw-1080)/2:0,pad=1080:1920:0:384:black,setsar=1"
-            elif shorts_mode == 'crop_left':
-                # Left crop: 왼쪽 인물 중심 크롭
-                video_filter = "scale=-1:1920,crop=1080:1920:0:0"
-            elif shorts_mode == 'crop_right':
-                # Right crop: 오른쪽 인물 중심 크롭
-                video_filter = "scale=-1:1920,crop=1080:1920:ow-1080:0"
-            elif shorts_mode == 'zoom':
-                # Zoom and crop: 약간 확대 후 크롭 (인물 클로즈업용)
-                # 1.2배 확대 후 크롭
-                video_filter = "scale=1920*1.2:-1,crop=1080:1920:(ow-1080)/2:0"
-            elif shorts_mode == 'blur_background':
-                # 블러 배경: 원본을 흐리게 확대한 배경 + 중앙에 원본
-                video_filter = (
-                    "split[a][b];"
-                    "[a]scale=1080:1920,boxblur=20:20[bg];"
-                    "[b]scale=1080:-1[fg];"
-                    "[bg][fg]overlay=(W-w)/2:(H-h)/2,setsar=1"
-                )
-            else:  # 'fit' (default)
-                # Fit: 전체 영상이 보이도록 축소, 위아래 검은 여백
-                video_filter = "scale=1080:-1,pad=1080:1920:0:(1920-ih)/2:black"
-        else:
-            video_filter = f"scale={settings['width']}:{settings['height']}"
-=======
         # Video filter for subtitles and scaling with aspect ratio preservation
         # Removed setsar=1 to preserve original pixel aspect ratio
         video_filter = f"scale={settings['width']}:{settings['height']}:force_original_aspect_ratio=decrease,pad={settings['width']}:{settings['height']}:(ow-iw)/2:(oh-ih)/2:black"
@@ -484,7 +380,6 @@
                 # Add text below bar
                 progress_text = f"{self._current_clip_index}/{self._total_clips}"
                 video_filter += f",drawtext=text='{progress_text}':fontfile=/home/kang/.fonts/TmonMonsori.ttf:fontsize=40:fontcolor=white@0.7:borderw=2:bordercolor=black:x=w-380+({bar_width}-tw)/2:y={bar_y+15}"
->>>>>>> 70d2ea4c
         
         if subtitle_file:
             # Use absolute path and escape special characters for FFmpeg filter
@@ -495,15 +390,7 @@
             escaped_path = abs_path.replace('\\', '/').replace(':', '\\:')
             escaped_path = escaped_path.replace('[', '\\[').replace(']', '\\]')
             escaped_path = escaped_path.replace(',', '\\,').replace("'", "\\'")
-<<<<<<< HEAD
-            # Append ass filter to existing video_filter instead of replacing it
-            # Add fontsdir for custom fonts
-            font_dir = os.path.abspath(os.path.join(os.path.dirname(__file__), 'font'))
-            escaped_font_dir = font_dir.replace('\\', '/').replace(':', '\\:')
-            video_filter = f"{video_filter},ass={escaped_path}:fontsdir={escaped_font_dir}"
-=======
             video_filter = f"scale={settings['width']}:{settings['height']}:force_original_aspect_ratio=decrease,pad={settings['width']}:{settings['height']}:(ow-iw)/2:(oh-ih)/2:black,ass={escaped_path}"
->>>>>>> 70d2ea4c
         
         cmd.extend(['-vf', video_filter])
         
@@ -548,6 +435,8 @@
     
     def _concatenate_clips(self, clip_paths: List[str], output_path: str, gap_duration: float = 0.5) -> bool:
         """Concatenate multiple video clips with gaps between them"""
+        
+        print(f"[DEBUG] _concatenate_clips called with {len(clip_paths)} clips, gap_duration={gap_duration}")
         
         if not clip_paths:
             return False
@@ -799,10 +688,6 @@
             if 'concat_file' in locals() and os.path.exists(concat_file.name):
                 os.unlink(concat_file.name)
     
-<<<<<<< HEAD
-    # DEPRECATED: create_shadowing_video_efficient method removed
-    # Use create_shadowing_video instead
-=======
     def create_shadowing_video_efficient(self, media_path: str, ass_path: str, output_path: str, 
                                         start_time: float = None, end_time: float = None,
                                         padding_before: float = 0.5, padding_after: float = 0.5) -> bool:
@@ -929,7 +814,6 @@
             # Clean up temporary ASS file if created
             if 'temp_ass_file' in locals() and os.path.exists(temp_ass_file.name):
                 os.unlink(temp_ass_file.name)
->>>>>>> 70d2ea4c
 
     def process_full_video(self, media_path: str, subtitles: List[Dict], 
                           ass_path: str, output_dir: str, 
